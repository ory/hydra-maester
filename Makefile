ifeq ($(OS),Windows_NT)

	ifeq ($(PROCESSOR_ARCHITECTURE),AMD64)
		ARCH=amd64
		OS=windows
	endif
else
	UNAME_S := $(shell uname -s)
	ifeq ($(UNAME_S),Linux)
		OS=linux
		ARCH=amd64
	endif
	ifeq ($(UNAME_S),Darwin)
		OS=darwin
		ARCH=amd64
	endif
endif

HELL=/bin/bash -o pipefail
# Image URL to use all building/pushing image targets
IMG ?= controller:latest
# Produce CRDs that work back to Kubernetes 1.11 (no version conversion)
CRD_OPTIONS ?= "crd:trivialVersions=true,crdVersions=v1"

run-with-cleanup = $(1) && $(2) || (ret=$$?; $(2) && exit $$ret)

.PHONY: all
all: manager

# Run tests
.PHONY: test
test: generate vet manifests
	go test ./api/... ./controllers/... ./hydra/... ./helpers/... -coverprofile cover.out

# Start KIND pseudo-cluster
.PHONY: kind-start
kind-start:
	kind create cluster

# Stop KIND pseudo-cluster
.PHONY: kind-stop
kind-stop:
	kind delete cluster

# Deploy on KIND
# Ensures the controller image is built, deploys the image to KIND cluster along with necessary configuration
.PHONY: kind-deploy
kind-deploy: manager manifests docker-build-notest kind-start
	kubectl config set-context kind-kind
	kind load docker-image controller:latest
	kubectl apply -f config/crd/bases
	kustomize build config/default | kubectl apply -f -

# private
.PHONY: kind-test
kind-test: kind-deploy
	kubectl config set-context kind-kind
	go get github.com/onsi/ginkgo/ginkgo
	ginkgo -v ./controllers/...

# Run integration tests on local KIND cluster
.PHONY: test-integration
test-integration:
	$(call run-with-cleanup, $(MAKE) kind-test, $(MAKE) kind-stop)

# Build manager binary
.PHONY: manager
manager: generate vet
	CGO_ENABLED=0 GO111MODULE=on GOOS=linux GOARCH=amd64 go build -a -o manager main.go

# Run against the configured Kubernetes cluster in ~/.kube/config
.PHONY: run
run: generate vet
	go run ./main.go --hydra-url ${HYDRA_URL}

# Install CRDs into a cluster
.PHONY: install
install: manifests
	kubectl apply -f config/crd/bases

# Deploy controller in the configured Kubernetes cluster in ~/.kube/config
.PHONY: deploy
deploy: manifests
	kubectl apply -f config/crd/bases
	kustomize build config/default | kubectl apply -f -

# Generate manifests e.g. CRD, RBAC etc.
.PHONY: manifests
manifests: controller-gen
	$(CONTROLLER_GEN) $(CRD_OPTIONS) rbac:roleName=manager-role webhook paths="./..." output:crd:artifacts:config=config/crd/bases

# Format the source code
format: .bin/ory node_modules
	.bin/ory dev headers license
	go fmt ./...
	npm exec -- prettier --write .

# Run go vet against code
.PHONY: vet
vet:
	go vet ./...

# Generate code
.PHONY: generate
generate: controller-gen
	$(CONTROLLER_GEN) object:headerFile=./hack/boilerplate.go.txt paths=./api/...

# Build the docker image
.PHONY: docker-build-notest
docker-build-notest:
	docker build . -t ${IMG}
	@echo "updating kustomize image patch file for manager resource"
	sed -i'' -e 's@image: .*@image: '"${IMG}"'@' ./config/default/manager_image_patch.yaml

.PHONY: docker-build
docker-build: test docker-build-notest

# Push the docker image
.PHONY: docker-push
docker-push:
	docker push ${IMG}

# find or download controller-gen
# download controller-gen if necessary
.PHONY: controller-gen
controller-gen:
ifeq (, $(shell which controller-gen))
	go get sigs.k8s.io/controller-tools/cmd/controller-gen@v0.5.0
CONTROLLER_GEN=$(shell which controller-gen)
else
CONTROLLER_GEN=$(shell which controller-gen)
endif

# Download and setup kubebuilder
.PHONY: kubebuilder
kubebuilder:
	curl -sL https://github.com/kubernetes-sigs/kubebuilder/releases/download/v2.3.2/kubebuilder_2.3.2_${OS}_${ARCH}.tar.gz | tar -xz -C /tmp/
	mv /tmp/kubebuilder_2.3.2_${OS}_${ARCH} ${PWD}/.bin/kubebuilder
	export PATH=${PATH}:${PWD}/.bin/kubebuilder/bin

<<<<<<< HEAD
.bin/ory: Makefile
	curl https://raw.githubusercontent.com/ory/meta/master/install.sh | bash -s -- -b .bin ory v0.1.44
	touch .bin/ory
=======
licenses: .bin/licenses node_modules  # checks open-source licenses
	.bin/licenses

.bin/licenses: Makefile
	curl https://raw.githubusercontent.com/ory/ci/master/licenses/install | sh
>>>>>>> 11bcfe87

node_modules: package-lock.json
	npm ci
	touch node_modules<|MERGE_RESOLUTION|>--- conflicted
+++ resolved
@@ -138,17 +138,15 @@
 	mv /tmp/kubebuilder_2.3.2_${OS}_${ARCH} ${PWD}/.bin/kubebuilder
 	export PATH=${PATH}:${PWD}/.bin/kubebuilder/bin
 
-<<<<<<< HEAD
 .bin/ory: Makefile
 	curl https://raw.githubusercontent.com/ory/meta/master/install.sh | bash -s -- -b .bin ory v0.1.44
 	touch .bin/ory
-=======
+
 licenses: .bin/licenses node_modules  # checks open-source licenses
 	.bin/licenses
 
 .bin/licenses: Makefile
 	curl https://raw.githubusercontent.com/ory/ci/master/licenses/install | sh
->>>>>>> 11bcfe87
 
 node_modules: package-lock.json
 	npm ci
