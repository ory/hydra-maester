package hydra_test

import (
	"encoding/json"
	"errors"
	"fmt"
	"net/http"
	"net/http/httptest"
	"net/url"
	"strings"
	"testing"

	"k8s.io/utils/pointer"

	"github.com/ory/hydra-maester/hydra"
	"github.com/stretchr/testify/assert"
	"github.com/stretchr/testify/require"
)

const (
	clientsEndpoint = "/clients"
	schemeHTTP      = "http"

	testID                        = "test-id"
	testClient                    = `{"client_id":"test-id","owner":"test-name","scope":"some,scopes","grant_types":["type1"],"token_endpoint_auth_method":"client_secret_basic"}`
<<<<<<< HEAD
	testClientCreated             = `{"client_id":"test-id-2","client_secret":"TmGkvcY7k526","owner":"test-name-2","scope":"some,other,scopes","grant_types":["type2"],"audience":["audience-a","audience-b"],"token_endpoint_auth_method":"client_secret_basic"}`
	testClientUpdated             = `{"client_id":"test-id-3","client_secret":"xFoPPm654por","owner":"test-name-3","scope":"yet,another,scope","grant_types":["type3"],"audience":["audience-c"],"token_endpoint_auth_method":"client_secret_basic"}`
	testClientList                = `{"client_id":"test-id-4","owner":"test-name-4","scope":"scope1 scope2","grant_types":["type4"],"token_endpoint_auth_method":"client_secret_basic"}`
	testClientList2               = `{"client_id":"test-id-5","owner":"test-name-5","scope":"scope3 scope4","grant_types":["type5"],"token_endpoint_auth_method":"client_secret_basic"}`
	testClientWithMetadataCreated = `{"client_id":"test-id-21","client_secret":"TmGkvcY7k526","owner":"test-name-21","scope":"some,other,scopes","grant_types":["type2"],"token_endpoint_auth_method":"client_secret_basic","metadata":{"property1":1,"property2":"2"}}`
=======
	testClientCreated             = `{"client_id":"test-id-2","client_secret":"TmGkvcY7k526","owner":"test-name-2","scope":"some,other,scopes","grant_types":["type2"],"token_endpoint_auth_method":"client_secret_basic"}`
	testClientWithMetadataCreated = `{"client_id":"test-id-21","client_secret":"TmGkvcY7k526","owner":"test-name-21","scope":"some,other,scopes","grant_types":["type2"],"token_endpoint_auth_method":"client_secret_basic","metadata":{"property1":1,"property2":"2"}}`
	testClientUpdated             = `{"client_id":"test-id-3","client_secret":"xFoPPm654por","owner":"test-name-3","scope":"yet,another,scope","grant_types":["type3"],"token_endpoint_auth_method":"client_secret_basic"}`
	testClientList                = `{"client_id":"test-id-4","owner":"test-name-4","scope":"scope1 scope2","grant_types":["type4"],"token_endpoint_auth_method":"client_secret_basic"}`
	testClientList2               = `{"client_id":"test-id-5","owner":"test-name-5","scope":"scope3 scope4","grant_types":["type5"],"token_endpoint_auth_method":"client_secret_basic"}`
>>>>>>> c00566a3

	statusNotFoundBody            = `{"error":"Not Found","error_description":"Unable to locate the requested resource","status_code":404,"request_id":"id"}`
	statusConflictBody            = `{"error":"Unable to insert or update resource because a resource with that value exists already","error_description":"","status_code":409,"request_id":"id"`
	statusInternalServerErrorBody = "the server encountered an internal error or misconfiguration and was unable to complete your request"
)

type server struct {
	statusCode int
	respBody   string
	err        error
}

var testOAuthJSONPost = &hydra.OAuth2ClientJSON{
	Scope:      "some,other,scopes",
	GrantTypes: []string{"type2"},
	Owner:      "test-name-2",
	Audience:   []string{"audience-a", "audience-b"},
}

var testOAuthJSONPut = &hydra.OAuth2ClientJSON{
	ClientID:   pointer.StringPtr("test-id-3"),
	Scope:      "yet,another,scope",
	GrantTypes: []string{"type3"},
	Owner:      "test-name-3",
	Audience:   []string{"audience-c"},
}

func TestCRUD(t *testing.T) {

	assert := assert.New(t)

	c := hydra.Client{
		HTTPClient: &http.Client{},
		HydraURL:   url.URL{Scheme: schemeHTTP},
	}

	t.Run("method=get", func(t *testing.T) {

		for d, tc := range map[string]server{
			"getting registered client": {
				http.StatusOK,
				testClient,
				nil,
			},
			"getting unregistered client": {
				http.StatusNotFound,
				statusNotFoundBody,
				nil,
			},
			"internal server error when requesting": {
				http.StatusInternalServerError,
				statusInternalServerErrorBody,
				errors.New("http request returned unexpected status code"),
			},
		} {
			t.Run(fmt.Sprintf("case/%s", d), func(t *testing.T) {

				//given
				shouldFind := tc.statusCode == http.StatusOK

				h := http.HandlerFunc(func(w http.ResponseWriter, req *http.Request) {
					assert.Equal(fmt.Sprintf("%s/%s", c.HydraURL.String(), testID), fmt.Sprintf("%s://%s%s", schemeHTTP, req.Host, req.URL.Path))
					assert.Equal(http.MethodGet, req.Method)
					w.WriteHeader(tc.statusCode)
					w.Write([]byte(tc.respBody))
					if shouldFind {
						w.Header().Set("Content-type", "application/json")
					}
				})
				runServer(&c, h)

				//when
				o, found, err := c.GetOAuth2Client(testID)

				//then
				if tc.err == nil {
					require.NoError(t, err)
				} else {
					require.Error(t, err)
					assert.Contains(err.Error(), tc.err.Error())
				}

				assert.Equal(shouldFind, found)
				if shouldFind {
					require.NotNil(t, o)
					var expected hydra.OAuth2ClientJSON
					json.Unmarshal([]byte(testClient), &expected)
					assert.Equal(&expected, o)
				}
			})
		}
	})

	t.Run("method=post", func(t *testing.T) {

		for d, tc := range map[string]server{
			"with new client": {
				http.StatusCreated,
				testClientCreated,
				nil,
			},
			"with new client with metadata": {
				http.StatusCreated,
				testClientWithMetadataCreated,
				nil,
			},
			"with existing client": {
				http.StatusConflict,
				statusConflictBody,
				errors.New("requested ID already exists"),
			},
			"internal server error when requesting": {
				http.StatusInternalServerError,
				statusInternalServerErrorBody,
				errors.New("http request returned unexpected status code"),
			},
		} {
			t.Run(fmt.Sprintf("case/%s", d), func(t *testing.T) {
				var (
					err      error
					o        *hydra.OAuth2ClientJSON
					expected *hydra.OAuth2ClientJSON
				)
				//given
				new := tc.statusCode == http.StatusCreated
				newWithMetadata := d == "with new client with metadata"

				h := http.HandlerFunc(func(w http.ResponseWriter, req *http.Request) {
					assert.Equal(c.HydraURL.String(), fmt.Sprintf("%s://%s%s", schemeHTTP, req.Host, req.URL.Path))
					assert.Equal(http.MethodPost, req.Method)
					w.WriteHeader(tc.statusCode)
					w.Write([]byte(tc.respBody))
					if new {
						w.Header().Set("Content-type", "application/json")
					}
				})
				runServer(&c, h)

				//when
				if newWithMetadata {
					meta, _ := json.Marshal(map[string]interface{}{
						"property1": float64(1),
						"property2": "2",
					})
					var testOAuthJSONPost2 = &hydra.OAuth2ClientJSON{
						Scope:      "some,other,scopes",
						GrantTypes: []string{"type2"},
						Owner:      "test-name-21",
						Metadata:   meta,
					}
					o, err = c.PostOAuth2Client(testOAuthJSONPost2)
					expected = testOAuthJSONPost2
				} else {
					o, err = c.PostOAuth2Client(testOAuthJSONPost)
					expected = testOAuthJSONPost
				}

				//then
				if tc.err == nil {
					require.NoError(t, err)
				} else {
					require.Error(t, err)
					assert.Contains(err.Error(), tc.err.Error())
				}

				if new {
					require.NotNil(t, o)
<<<<<<< HEAD

					assert.Equal(testOAuthJSONPost.Scope, o.Scope)
					assert.Equal(testOAuthJSONPost.GrantTypes, o.GrantTypes)
					assert.Equal(testOAuthJSONPost.Owner, o.Owner)
					assert.Equal(testOAuthJSONPost.Audience, o.Audience)
=======
					assert.Equal(expected.Scope, o.Scope)
					assert.Equal(expected.GrantTypes, o.GrantTypes)
					assert.Equal(expected.Owner, o.Owner)
>>>>>>> c00566a3
					assert.NotNil(o.Secret)
					assert.NotNil(o.ClientID)
					assert.NotNil(o.TokenEndpointAuthMethod)
					if expected.TokenEndpointAuthMethod != "" {
						assert.Equal(expected.TokenEndpointAuthMethod, o.TokenEndpointAuthMethod)
					}
					if newWithMetadata {
						assert.NotNil(o.Metadata)
						assert.True(len(o.Metadata) > 0)
						for key, _ := range o.Metadata {
							assert.Equal(o.Metadata[key], expected.Metadata[key])
						}
					} else {
						assert.Nil(o.Metadata)
					}
				}
			})
		}
	})

	t.Run("method=put", func(t *testing.T) {
		for d, tc := range map[string]server{
			"with registered client": {
				http.StatusOK,
				testClientUpdated,
				nil,
			},
			"internal server error when requesting": {
				http.StatusInternalServerError,
				statusInternalServerErrorBody,
				errors.New("http request returned unexpected status code"),
			},
		} {
			t.Run(fmt.Sprintf("case/%s", d), func(t *testing.T) {

				ok := tc.statusCode == http.StatusOK

				//given
				h := http.HandlerFunc(func(w http.ResponseWriter, req *http.Request) {
					assert.Equal(fmt.Sprintf("%s/%s", c.HydraURL.String(), *testOAuthJSONPut.ClientID), fmt.Sprintf("%s://%s%s", schemeHTTP, req.Host, req.URL.Path))
					assert.Equal(http.MethodPut, req.Method)
					w.WriteHeader(tc.statusCode)
					w.Write([]byte(tc.respBody))
					if ok {
						w.Header().Set("Content-type", "application/json")
					}
				})
				runServer(&c, h)

				//when
				o, err := c.PutOAuth2Client(testOAuthJSONPut)

				//then
				if tc.err == nil {
					require.NoError(t, err)
				} else {
					require.Error(t, err)
					assert.Contains(err.Error(), tc.err.Error())
				}

				if ok {
					require.NotNil(t, o)

					assert.Equal(testOAuthJSONPut.Scope, o.Scope)
					assert.Equal(testOAuthJSONPut.GrantTypes, o.GrantTypes)
					assert.Equal(testOAuthJSONPut.ClientID, o.ClientID)
					assert.Equal(testOAuthJSONPut.Owner, o.Owner)
					assert.Equal(testOAuthJSONPut.Audience, o.Audience)
					assert.NotNil(o.Secret)
				}
			})
		}
	})

	t.Run("method=delete", func(t *testing.T) {

		for d, tc := range map[string]server{
			"with registered client": {
				statusCode: http.StatusNoContent,
			},
			"with unregistered client": {
				statusCode: http.StatusNotFound,
				respBody:   statusNotFoundBody,
			},
			"internal server error when requesting": {
				statusCode: http.StatusInternalServerError,
				respBody:   statusInternalServerErrorBody,
				err:        errors.New("http request returned unexpected status code"),
			},
		} {
			t.Run(fmt.Sprintf("case/%s", d), func(t *testing.T) {

				//given
				h := http.HandlerFunc(func(w http.ResponseWriter, req *http.Request) {
					assert.Equal(fmt.Sprintf("%s/%s", c.HydraURL.String(), testID), fmt.Sprintf("%s://%s%s", schemeHTTP, req.Host, req.URL.Path))
					assert.Equal(http.MethodDelete, req.Method)
					w.WriteHeader(tc.statusCode)
				})
				runServer(&c, h)

				//when
				err := c.DeleteOAuth2Client(testID)

				//then
				if tc.err == nil {
					require.NoError(t, err)
				} else {
					require.Error(t, err)
					assert.Contains(err.Error(), tc.err.Error())
				}
			})
		}
	})

	t.Run("method=list", func(t *testing.T) {

		for d, tc := range map[string]server{
			"no clients": {
				http.StatusOK,
				`[]`,
				nil,
			},
			"one client": {
				http.StatusOK,
				fmt.Sprintf("[%s]", testClientList),
				nil,
			},
			"more clients": {
				http.StatusOK,
				fmt.Sprintf("[%s,%s]", testClientList, testClientList2),
				nil,
			},
			"internal server error when requesting": {
				http.StatusInternalServerError,
				statusInternalServerErrorBody,
				errors.New("http request returned unexpected status code"),
			},
		} {
			t.Run(fmt.Sprintf("case/%s", d), func(t *testing.T) {

				//given
				h := http.HandlerFunc(func(w http.ResponseWriter, req *http.Request) {
					assert.Equal(c.HydraURL.String(), fmt.Sprintf("%s://%s%s", schemeHTTP, req.Host, req.URL.Path))
					assert.Equal(http.MethodGet, req.Method)
					w.WriteHeader(tc.statusCode)
					w.Write([]byte(tc.respBody))
					w.Header().Set("Content-type", "application/json")

				})
				runServer(&c, h)

				//when
				list, err := c.ListOAuth2Client()

				//then
				if tc.err == nil {
					require.NoError(t, err)
					require.NotNil(t, list)
					var expectedList []*hydra.OAuth2ClientJSON
					json.Unmarshal([]byte(tc.respBody), &expectedList)
					assert.Equal(expectedList, list)
				} else {
					require.Error(t, err)
					assert.Contains(err.Error(), tc.err.Error())
				}
			})
		}
	})

	t.Run("default parameters", func(t *testing.T) {
		var input = &hydra.OAuth2ClientJSON{
			Scope:      "some,other,scopes",
			GrantTypes: []string{"type2"},
			Owner:      "test-name-2",
		}
		assert.Equal(input.TokenEndpointAuthMethod, "")
		b, _ := json.Marshal(input)
		payload := string(b)
		assert.Equal(strings.Index(payload, "token_endpoint_auth_method"), -1)

		input = &hydra.OAuth2ClientJSON{
			Scope:                   "some,other,scopes",
			GrantTypes:              []string{"type2"},
			Owner:                   "test-name-3",
			TokenEndpointAuthMethod: "none",
		}
		b, _ = json.Marshal(input)
		payload = string(b)
		assert.True(strings.Index(payload, "token_endpoint_auth_method") > 0)
	})
}

func runServer(c *hydra.Client, h http.HandlerFunc) {
	s := httptest.NewServer(h)
	serverUrl, _ := url.Parse(s.URL)
	c.HydraURL = *serverUrl.ResolveReference(&url.URL{Path: clientsEndpoint})
}<|MERGE_RESOLUTION|>--- conflicted
+++ resolved
@@ -23,19 +23,11 @@
 
 	testID                        = "test-id"
 	testClient                    = `{"client_id":"test-id","owner":"test-name","scope":"some,scopes","grant_types":["type1"],"token_endpoint_auth_method":"client_secret_basic"}`
-<<<<<<< HEAD
 	testClientCreated             = `{"client_id":"test-id-2","client_secret":"TmGkvcY7k526","owner":"test-name-2","scope":"some,other,scopes","grant_types":["type2"],"audience":["audience-a","audience-b"],"token_endpoint_auth_method":"client_secret_basic"}`
 	testClientUpdated             = `{"client_id":"test-id-3","client_secret":"xFoPPm654por","owner":"test-name-3","scope":"yet,another,scope","grant_types":["type3"],"audience":["audience-c"],"token_endpoint_auth_method":"client_secret_basic"}`
 	testClientList                = `{"client_id":"test-id-4","owner":"test-name-4","scope":"scope1 scope2","grant_types":["type4"],"token_endpoint_auth_method":"client_secret_basic"}`
 	testClientList2               = `{"client_id":"test-id-5","owner":"test-name-5","scope":"scope3 scope4","grant_types":["type5"],"token_endpoint_auth_method":"client_secret_basic"}`
 	testClientWithMetadataCreated = `{"client_id":"test-id-21","client_secret":"TmGkvcY7k526","owner":"test-name-21","scope":"some,other,scopes","grant_types":["type2"],"token_endpoint_auth_method":"client_secret_basic","metadata":{"property1":1,"property2":"2"}}`
-=======
-	testClientCreated             = `{"client_id":"test-id-2","client_secret":"TmGkvcY7k526","owner":"test-name-2","scope":"some,other,scopes","grant_types":["type2"],"token_endpoint_auth_method":"client_secret_basic"}`
-	testClientWithMetadataCreated = `{"client_id":"test-id-21","client_secret":"TmGkvcY7k526","owner":"test-name-21","scope":"some,other,scopes","grant_types":["type2"],"token_endpoint_auth_method":"client_secret_basic","metadata":{"property1":1,"property2":"2"}}`
-	testClientUpdated             = `{"client_id":"test-id-3","client_secret":"xFoPPm654por","owner":"test-name-3","scope":"yet,another,scope","grant_types":["type3"],"token_endpoint_auth_method":"client_secret_basic"}`
-	testClientList                = `{"client_id":"test-id-4","owner":"test-name-4","scope":"scope1 scope2","grant_types":["type4"],"token_endpoint_auth_method":"client_secret_basic"}`
-	testClientList2               = `{"client_id":"test-id-5","owner":"test-name-5","scope":"scope3 scope4","grant_types":["type5"],"token_endpoint_auth_method":"client_secret_basic"}`
->>>>>>> c00566a3
 
 	statusNotFoundBody            = `{"error":"Not Found","error_description":"Unable to locate the requested resource","status_code":404,"request_id":"id"}`
 	statusConflictBody            = `{"error":"Unable to insert or update resource because a resource with that value exists already","error_description":"","status_code":409,"request_id":"id"`
@@ -203,17 +195,10 @@
 
 				if new {
 					require.NotNil(t, o)
-<<<<<<< HEAD
-
-					assert.Equal(testOAuthJSONPost.Scope, o.Scope)
-					assert.Equal(testOAuthJSONPost.GrantTypes, o.GrantTypes)
-					assert.Equal(testOAuthJSONPost.Owner, o.Owner)
-					assert.Equal(testOAuthJSONPost.Audience, o.Audience)
-=======
 					assert.Equal(expected.Scope, o.Scope)
 					assert.Equal(expected.GrantTypes, o.GrantTypes)
 					assert.Equal(expected.Owner, o.Owner)
->>>>>>> c00566a3
+					assert.Equal(expected.Audience, o.Audience)
 					assert.NotNil(o.Secret)
 					assert.NotNil(o.ClientID)
 					assert.NotNil(o.TokenEndpointAuthMethod)
